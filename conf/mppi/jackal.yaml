--- conflicted
+++ resolved
@@ -6,17 +6,10 @@
 num_samples: 100
 horizon: 20                 # At least 12 for Halton Sampling
 device: "cuda:0"
-<<<<<<< HEAD
-lambda_: 0.01
-u_min: [-0.6, -1.5]
-u_max: [0.6, 1.5]
-noise_sigma: [[1., 0.], [0., 1.]]
-=======
 lambda_: 0.05
 u_min: [-1.5, -10.5]
 u_max: [1.5, 10.5]
 noise_sigma: [[1., 0.], [0., 10.]]
->>>>>>> 60a73d52
 update_cov: False
 rollout_var_discount: 0.95
 sample_null_action: True
