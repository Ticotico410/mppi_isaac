from isaacgym import gymapi
from isaacgym import gymtorch
from dataclasses import dataclass, field
import torch
import numpy as np
from enum import Enum
from typing import List, Optional, Any


import pathlib

file_path = pathlib.Path(__file__).parent.resolve()


@dataclass
class IsaacGymConfig(object):
    dt: float = 0.05
    substeps: int = 2
    use_gpu_pipeline: bool = True
    num_client_threads: int = 0
    viewer: bool = False
    num_obstacles: int = 10
    spacing: float = 6.0


def parse_isaacgym_config(cfg: IsaacGymConfig) -> gymapi.SimParams:
    sim_params = gymapi.SimParams()
    sim_params.dt = cfg.dt
    sim_params.substeps = cfg.substeps
    sim_params.use_gpu_pipeline = cfg.use_gpu_pipeline
    sim_params.num_client_threads = cfg.num_client_threads

    sim_params.up_axis = gymapi.UP_AXIS_Z
    sim_params.gravity = gymapi.Vec3(0.0, 0.0, -9.8)
    sim_params.physx.solver_type = 1
    sim_params.physx.num_position_iterations = 6
    sim_params.physx.num_velocity_iterations = 1
    sim_params.physx.contact_offset = 0.01
    sim_params.physx.rest_offset = 0.0
    sim_params.physx.friction_offset_threshold = 0.01
    sim_params.physx.friction_correlation_distance = 0.001

    # return the configured params
    return sim_params


class SupportedActorTypes(Enum):
    Axis = 1
    Robot = 2
    Sphere = 3
    Box = 4


@dataclass
class ActorWrapper:
    type: SupportedActorTypes
    name: str
    init_pos: List[float] = field(default_factory=lambda: [0, 0, 0])
    init_ori: List[float] = field(default_factory=lambda: [0, 0, 0, 1])
    size: List[float] = field(default_factory=lambda: [0.1, 0.1, 0.1])
    mass: float = 1.0  # kg
    color: List[float] = field(default_factory=lambda: [1.0, 1.0, 1.0])
    fixed: bool = False
    collision: bool = True
    friction: float = 0.3
    handle: Optional[int] = None
    flip_visual: bool = False
    urdf_file: str = None
    ee_link: str = None
    gravity: bool = True
    differential_drive: bool = False
    wheel_radius: Optional[float] = None
    wheel_base: Optional[float] = None
    wheel_count: Optional[float] = None
    left_wheel_joints: Optional[List[int]] = None
    right_wheel_joints: Optional[List[int]] = None
    caster_links: Optional[List[str]] = None


class IsaacGymWrapper:
    def __init__(
        self,
        cfg: IsaacGymConfig,
        actors: List[ActorWrapper],
        init_positions: List[List[float]],
        num_envs: int,
        viewer: bool = False,
    ):
        self.gym = gymapi.acquire_gym()
        self.env_cfg = actors

<<<<<<< HEAD
        self.env_cfg = [
            {
                "type": "box",
                "name": "x",
                "handle": None,
                "fixed": True,
                "size": [0.5, 0.05, 0.01],
                "init_pos": [0.25, 0.0, -0.04],
                "color": [1, 0.0, 0.2],
                "collision": False
            },
            {
                "type": "box",
                "name": "y",
                "handle": None,
                "fixed": True,
                "size": [0.05, 0.5, 0.01],
                "init_pos": [0.0, 0.25, -0.04],
                "color": [0.0, 1, 0.2],
                "collision": False
            },
                        {
                "type": "robot", 
                "name": "main_robot", 
                "handle": None, 
                "fixed": fix_base, 
                "init_pos": robot_init_pos
            },
        ]
        self.env_cfg = [ActorWrapper(**a) for a in self.env_cfg]
=======
        assert len([a for a in self.env_cfg if a.type == "robot"]) == len(
            init_positions
        )

        for init_pos, actor_cfg in zip(init_positions, self.env_cfg):
            actor_cfg.init_pos = init_pos
>>>>>>> 986428f9

        self.cfg = cfg
        if viewer:
            self.cfg.viewer = viewer
        self.num_envs = num_envs

        self.start_sim()

    def start_sim(self):
        self.sim = self.gym.create_sim(
            compute_device=0,
            graphics_device=0,
            type=gymapi.SIM_PHYSX,
            params=parse_isaacgym_config(self.cfg),
        )

        if self.cfg.viewer:
            self.viewer = self.gym.create_viewer(self.sim, gymapi.CameraProperties())
        else:
            self.viewer = None

        self.add_ground_plane()

        # Load / create assets for all actors in the envs
        self.env_actor_assets = []
        for actor_cfg in self.env_cfg:
            asset_options = gymapi.AssetOptions()
            asset_options.fix_base_link = actor_cfg.fixed
            if actor_cfg.type == "robot":
                asset_file = "urdf/" + actor_cfg.urdf_file
                asset_options.flip_visual_attachments = actor_cfg.flip_visual
                asset_options.disable_gravity = not actor_cfg.gravity
                actor_asset = self.gym.load_asset(
                    sim=self.sim,
                    rootpath=f"{file_path}/../../assets",
                    filename=asset_file,
                    options=asset_options,
                )
            elif actor_cfg.type == "box":
                if actor_cfg.name == "obj_to_push":
                    # Randomize mass, shape, friction for boxes to be pushed
                    actor_cfg.size[0] += np.random.uniform(-0.005, 0.005)     # Add randomness, 30% uncertainty on the mass and friction and 1cm on size
                    actor_cfg.size[1] += np.random.uniform(-0.005, 0.005)
                    actor_cfg.friction += np.random.uniform(-0.3*actor_cfg.friction, 0.3*actor_cfg.friction)
                    actor_cfg.mass += np.random.uniform(-0.3*actor_cfg.mass, 0.3*actor_cfg.mass)
                    actor_cfg.color = [np.random.rand(), np.random.rand(), np.random.rand()]

                actor_asset = self.gym.create_box(
                    sim=self.sim,
                    width=actor_cfg.size[0],
                    height=actor_cfg.size[1],
                    depth=actor_cfg.size[2],
                    options=asset_options,
                )
            elif actor_cfg.type == "sphere":
                if actor_cfg.name == "obj_to_push":
                    # Randomize mass, shape, friction for boxes to be pushed
                    actor_cfg.size[0] += np.random.uniform(-0.005, 0.005)     # Add randomness, 30% uncertainty on the mass and friction and 1cm on size
                    actor_cfg.friction += np.random.uniform(-0.3*actor_cfg.friction, 0.3*actor_cfg.friction)
                    actor_cfg.mass += np.random.uniform(-0.3*actor_cfg.mass, 0.3*actor_cfg.mass)
                    actor_cfg.color = [np.random.rand(), np.random.rand(), np.random.rand()]


                actor_asset = self.gym.create_sphere(
                    sim=self.sim,
                    radius=actor_cfg.size[0],
                    options=asset_options,
                )
            else:
                raise NotImplementedError(
                    f"actor asset of type {actor_cfg.type} is not yet implemented!"
                )
            self.env_actor_assets.append(actor_asset)

        # Create envs and fill with assets
        self.envs = []
        for env_idx in range(self.num_envs):
            env = self.gym.create_env(
                self.sim,
                gymapi.Vec3(-self.cfg.spacing, 0.0, -self.cfg.spacing),
                gymapi.Vec3(self.cfg.spacing, self.cfg.spacing, self.cfg.spacing),
                int(self.num_envs**0.5),
            )

            for actor_asset, actor_cfg in zip(self.env_actor_assets, self.env_cfg):
                actor_cfg.handle = self.create_actor(
                    env, env_idx, actor_asset, actor_cfg
                )
            self.envs.append(env)

        self.ee_link_present = any([a.ee_link for a in self.env_cfg])

        self.gym.prepare_sim(self.sim)

        self.root_state = gymtorch.wrap_tensor(
            self.gym.acquire_actor_root_state_tensor(self.sim)
        ).view(self.num_envs, -1, 13)
        self.saved_root_state = None
        self.dof_state = gymtorch.wrap_tensor(
            self.gym.acquire_dof_state_tensor(self.sim)
        ).view(self.num_envs, -1)
        self.rigid_body_state = gymtorch.wrap_tensor(
            self.gym.acquire_rigid_body_state_tensor(self.sim)
        ).view(self.num_envs, -1, 13)

        self.net_cf = gymtorch.wrap_tensor(
            self.gym.acquire_net_contact_force_tensor(self.sim)
        )

        self.num_bodies = int(self.net_cf.size(dim=0) / self.num_envs)

        # save buffer of ee states
        if self.ee_link_present:
            self.ee_positions_buffer = []

        # helpfull slices
        self.robot_indices = torch.tensor([i for i, a in enumerate(self.env_cfg) if a.type == "robot"], device="cuda:0")

        self.obstacle_indices = torch.tensor([i for i, a in enumerate(self.env_cfg) if a.type in ["sphere", "box"]], device="cuda:0")

        if self.ee_link_present:
            self.ee_positions = self.rigid_body_state[
                :, self.robot_rigid_body_ee_idx, 0:3
            ]  # [x, y, z]

        self.gym.refresh_actor_root_state_tensor(self.sim)
        self.gym.refresh_dof_state_tensor(self.sim)
        self.gym.refresh_rigid_body_state_tensor(self.sim)
        self.gym.refresh_net_contact_force_tensor(self.sim)

    @property
    def robot_positions(self):
        return torch.index_select(self.root_state, 1, self.robot_indices)[:, :, 0:3]

    @property
    def robot_velocities(self):
        return torch.index_select(self.root_state, 1, self.robot_indices)[:, :, 7:10]

    @property
    def obstacle_positions(self):
        return torch.index_select(self.root_state, 1, self.obstacle_indices)[:, :, 0:3]

    @property
    def robot_velocities(self):
        return torch.index_select(self.root_state, 1, self.obstacle_indices)[:, :, 7:10]

    def stop_sim(self):
        if self.viewer:
            self.gym.destroy_viewer(self.viewer)
        self.gym.destroy_sim(self.sim)

    def add_to_envs(self, additions):
        for a in additions:
            self.env_cfg.append(ActorWrapper(**a))
        self.stop_sim()
        self.start_sim()

    def create_actor(self, env, env_idx, asset, actor: ActorWrapper) -> int:
        pose = gymapi.Transform()
        pose.p = gymapi.Vec3(*actor.init_pos)
        pose.r = gymapi.Quat(*actor.init_ori)
        handle = self.gym.create_actor(
            env=env,
            asset=asset,
            pose=pose,
            name=actor.name,
            group=env_idx if actor.collision else env_idx+self.num_envs,
        )
        self.gym.set_rigid_body_color(
            env, handle, 0, gymapi.MESH_VISUAL_AND_COLLISION, gymapi.Vec3(*actor.color)
        )
        props = self.gym.get_actor_rigid_body_properties(env, handle)
        props[0].mass = actor.mass
        self.gym.set_actor_rigid_body_properties(env, handle, props)

        body_names = self.gym.get_actor_rigid_body_names(env, handle)
        body_to_shape = self.gym.get_actor_rigid_body_shape_indices(env, handle)
        caster_shapes = [
            b.start
            for body_idx, b in enumerate(body_to_shape)
            if actor.caster_links is not None
            and body_names[body_idx] in actor.caster_links
        ]

        props = self.gym.get_actor_rigid_shape_properties(env, handle)
<<<<<<< HEAD
        props[0].friction = actor.friction
        props[0].torsion_friction = np.random.uniform(0.001, 0.01) # actor.friction
        props[0].rolling_friction = 1.
=======
        for i, p in enumerate(props):
            p.friction = actor.friction
            p.torsion_friction = actor.friction
            p.rolling_friction = actor.friction

            if i in caster_shapes:
                p.friction = 0
                p.torsion_friction = 0
                p.rolling_friction = 0

>>>>>>> 986428f9
        self.gym.set_actor_rigid_shape_properties(env, handle, props)

        if actor.type == "robot":
            # TODO: Currently the robot_rigid_body_ee_idx is only supported for a single robot case.
            if actor.ee_link:
                self.robot_rigid_body_ee_idx = self.gym.find_actor_rigid_body_index(
                    env, handle, actor.ee_link, gymapi.IndexDomain.DOMAIN_ENV
                )

            props = self.gym.get_asset_dof_properties(asset)
            props["driveMode"].fill(gymapi.DOF_MODE_VEL)
            props["stiffness"].fill(0.0)
            props["damping"].fill(600)
            self.gym.set_actor_dof_properties(env, handle, props)

            # provisional workaround for setting caster friction to zero
            boxer_rigid_body_names = ['base_link_ori', 'base_link', 'chassis_link', 'rotacastor_left_link', 'rotacastor_right_link', 'wheel_left_link', 'wheel_right_link', 'ee_link']
            body_names = self.gym.get_actor_rigid_body_names(env, handle)
            if body_names == boxer_rigid_body_names:
                shape_props = self.gym.get_actor_rigid_shape_properties(env, handle)
                shape_props[1].friction = 0.
                shape_props[1].torsion_friction = 0.
                shape_props[1].rolling_friction = 0.
                shape_props[2].friction = 0.
                shape_props[2].torsion_friction = 0.
                shape_props[2].rolling_friction = 0.
                self.gym.set_actor_rigid_shape_properties(env, handle, shape_props)

        return handle

    def add_ground_plane(self):
        plane_params = gymapi.PlaneParams()
        plane_params.normal = gymapi.Vec3(0, 0, 1)  # z-up!
        plane_params.distance = 0
        plane_params.static_friction = 1
        plane_params.dynamic_friction = 1
        plane_params.restitution = 0
        self.gym.add_ground(self.sim, plane_params)

    def set_dof_state_tensor(self, state):
        self.gym.set_dof_state_tensor(self.sim, gymtorch.unwrap_tensor(state))

    def set_dof_velocity_target_tensor(self, u):
        self.gym.set_dof_velocity_target_tensor(self.sim, gymtorch.unwrap_tensor(u))

    def _ik(self, actor, u):
        r = actor.wheel_radius
        L = actor.wheel_base
        wheel_sets = actor.wheel_count // 2

        # Diff drive fk
        u_ik = u.clone()
        u_ik[:, 0] = (u[:, 0] / r) - ((L * u[:, 1]) / (2 * r))
        u_ik[:, 1] = (u[:, 0] / r) + ((L * u[:, 1]) / (2 * r))

        if wheel_sets > 1:
            u_ik = u_ik.repeat(1, wheel_sets)

        return u_ik

    def apply_robot_cmd_velocity(self, u_desired):
        vel_dof_shape = list(self.dof_state.size())
        vel_dof_shape[1] = vel_dof_shape[1] // 2
        u = torch.zeros(vel_dof_shape, device="cuda:0")

        u_desired_idx = 0
        u_dof_idx = 0
        for actor in self.env_cfg:
            if actor.type != "robot":
                continue
            actor_dof_count = self.gym.get_actor_dof_count(self.envs[0], actor.handle)
            dof_dict = self.gym.get_actor_dof_dict(self.envs[0], actor.handle)
            for i in range(actor_dof_count):
                if (
                    actor.differential_drive
                    and i >= actor_dof_count - actor.wheel_count
                ):
                    u_ik = self._ik(
                        actor, u_desired[:, u_desired_idx : u_desired_idx + 2]
                    )
                    u[:, u_dof_idx : u_dof_idx + actor.wheel_count] = u_ik
                    u_desired_idx += 2
                    u_dof_idx += actor.wheel_count
                    break
                else:
                    u[:, u_dof_idx] = u_desired[:, u_desired_idx]
                    u_desired_idx += 1
                    u_dof_idx += 1

        self.gym.set_dof_velocity_target_tensor(self.sim, gymtorch.unwrap_tensor(u))

    def reset_robot_state(self, q, qdot):
        """
        This function is mainly used for compatibility with gym_urdf_envs pybullet sim.
        """

        q_idx = 0

        dof_state = []
        for actor in self.env_cfg:
            if actor.type != "robot":
                continue

            actor_dof_count = self.gym.get_actor_dof_count(self.envs[0], actor.handle)

            if actor.differential_drive:
                actor_q_count = actor_dof_count - (actor.wheel_count - 3)
            else:
                actor_q_count = actor_dof_count

            actor_q = q[q_idx : q_idx + actor_q_count]
            actor_qdot = qdot[q_idx : q_idx + actor_q_count]

            if actor.differential_drive:
                pos = actor_q[:3]
                vel = actor_qdot[:3]

                self.set_state_tensor_by_pos_vel(actor.handle, pos, vel)

                # assuming wheels at the back of the dof tensor
                actor_q = list(actor_q[3:]) + [0] * actor.wheel_count
                actor_qdot = list(actor_qdot[3:]) + [0] * actor.wheel_count

            for _q, _qdot in zip(actor_q, actor_qdot):
                dof_state.append(_q)
                dof_state.append(_qdot)

            q_idx += actor_q_count

        dof_state_tensor = torch.tensor(dof_state).type(torch.float32).to("cuda:0")

        dof_state_tensor = dof_state_tensor.repeat(self.num_envs, 1)
        self.set_dof_state_tensor(dof_state_tensor)

        self.gym.set_actor_root_state_tensor(
            self.sim, gymtorch.unwrap_tensor(self.root_state)
        )

    def step(self):
        self.gym.simulate(self.sim)
        self.gym.fetch_results(self.sim, True)
        self.gym.refresh_actor_root_state_tensor(self.sim)
        self.gym.refresh_dof_state_tensor(self.sim)
        self.gym.refresh_rigid_body_state_tensor(self.sim)
        self.gym.refresh_net_contact_force_tensor(self.sim)

        if self.viewer is not None:
            self.gym.step_graphics(self.sim)
            self.gym.draw_viewer(self.viewer, self.sim, False)
            # self.gym.sync_frame_time(self.sim)

        if self.ee_link_present:
            self.ee_positions_buffer.append(self.ee_positions.clone())

    def set_root_state_tensor_by_actor_idx(self, state_tensor, idx):
        for i in range(self.num_envs):
            self.root_state[i, idx] = state_tensor

    def save_root_state(self):
        self.saved_root_state = self.root_state.clone()

    def reset_root_state(self):
        if self.ee_link_present:
            self.ee_positions_buffer = []

        if self.saved_root_state is not None:
            self.gym.set_actor_root_state_tensor(
                self.sim, gymtorch.unwrap_tensor(self.saved_root_state)
            )

    def set_state_tensor_by_pos_vel(self, handle, pos, vel):
        roll = 0
        pitch = 0
        yaw = pos[2]
        orientation = [
            np.sin(roll / 2) * np.cos(pitch / 2) * np.cos(yaw / 2)
            - np.cos(roll / 2) * np.sin(pitch / 2) * np.sin(yaw / 2),
            np.cos(roll / 2) * np.sin(pitch / 2) * np.cos(yaw / 2)
            + np.sin(roll / 2) * np.cos(pitch / 2) * np.sin(yaw / 2),
            np.cos(roll / 2) * np.cos(pitch / 2) * np.sin(yaw / 2)
            - np.sin(roll / 2) * np.sin(pitch / 2) * np.cos(yaw / 2),
            np.cos(roll / 2) * np.cos(pitch / 2) * np.cos(yaw / 2),
        ]

        self.root_state[:, handle, :2] = torch.tensor(pos[:2], device="cuda:0")
        self.root_state[:, handle, 3:7] = torch.tensor(orientation, device="cuda:0")
        self.root_state[:, handle, 7:10] = torch.tensor(vel, device="cuda:0")

    def update_root_state_tensor_by_obstacles(self, obstacles):
        """
        Note: obstacles param should be a list of obstacles,
        where each obstacle is a list of the following order [position, velocity, type, size]
        """
        env_cfg_changed = False

        for i, obst in enumerate(obstacles):
            pos, vel, o_type, o_size = obst
            name = f"{o_type}{i}"
            try:
                obst_idx = [
                    idx for idx, actor in enumerate(self.env_cfg) if actor.name == name
                ][0]
            except:
                self.env_cfg.append(
                    ActorWrapper(
                        **{
                            "type": o_type,
                            "name": name,
                            "handle": None,
                            "size": o_size,
                            "fixed": True,
                        }
                    )
                )
                env_cfg_changed = True
                continue

            obst_state = torch.tensor(
                [*pos, 0, 0, 0, 1, *vel, 0, 0, 0], device="cuda:0"
            )

            # Note: reset simulator if size changed, because this cannot be done at runtime.
            if not all([a == b for a, b in zip(o_size, self.env_cfg[obst_idx].size)]):
                env_cfg_changed = True
                self.env_cfg[obst_idx].size = o_size

            for j, env in enumerate(self.envs):
                self.root_state[j, obst_idx] = obst_state

        # restart sim for env changes
        if env_cfg_changed:
            self.stop_sim()
            self.start_sim()

        self.gym.set_actor_root_state_tensor(
            self.sim, gymtorch.unwrap_tensor(self.root_state)
        )

    def update_root_state_tensor_by_obstacles_tensor(self, obst_tensor):
        for i, o_tensor in enumerate(obst_tensor):
            if self.env_cfg[i + 3].fixed:
                continue
            self.root_state[:, i + 3] = o_tensor.repeat(self.num_envs, 1)

        self.gym.set_actor_root_state_tensor(
            self.sim, gymtorch.unwrap_tensor(self.root_state)
        )

    def draw_lines(self, lines, env_idx=0):
        # convert list of vertices into line segments
        line_segments = (
            torch.concat((lines[:-1], lines[1:]), axis=-1)
            .flatten(end_dim=-2)
            .cpu()
            .numpy()
            .astype(np.float32)
        )
        num_lines = line_segments.shape[0]
        colors = np.zeros((num_lines, 3), dtype=np.float32)
        colors[:, 1] = 255
        self.gym.add_lines(
            self.viewer, self.envs[env_idx], num_lines, line_segments, colors
        )<|MERGE_RESOLUTION|>--- conflicted
+++ resolved
@@ -62,7 +62,7 @@
     color: List[float] = field(default_factory=lambda: [1.0, 1.0, 1.0])
     fixed: bool = False
     collision: bool = True
-    friction: float = 0.3
+    friction: float = 1.
     handle: Optional[int] = None
     flip_visual: bool = False
     urdf_file: str = None
@@ -89,45 +89,12 @@
         self.gym = gymapi.acquire_gym()
         self.env_cfg = actors
 
-<<<<<<< HEAD
-        self.env_cfg = [
-            {
-                "type": "box",
-                "name": "x",
-                "handle": None,
-                "fixed": True,
-                "size": [0.5, 0.05, 0.01],
-                "init_pos": [0.25, 0.0, -0.04],
-                "color": [1, 0.0, 0.2],
-                "collision": False
-            },
-            {
-                "type": "box",
-                "name": "y",
-                "handle": None,
-                "fixed": True,
-                "size": [0.05, 0.5, 0.01],
-                "init_pos": [0.0, 0.25, -0.04],
-                "color": [0.0, 1, 0.2],
-                "collision": False
-            },
-                        {
-                "type": "robot", 
-                "name": "main_robot", 
-                "handle": None, 
-                "fixed": fix_base, 
-                "init_pos": robot_init_pos
-            },
-        ]
-        self.env_cfg = [ActorWrapper(**a) for a in self.env_cfg]
-=======
         assert len([a for a in self.env_cfg if a.type == "robot"]) == len(
             init_positions
         )
 
         for init_pos, actor_cfg in zip(init_positions, self.env_cfg):
             actor_cfg.init_pos = init_pos
->>>>>>> 986428f9
 
         self.cfg = cfg
         if viewer:
@@ -167,13 +134,13 @@
                     options=asset_options,
                 )
             elif actor_cfg.type == "box":
-                if actor_cfg.name == "obj_to_push":
-                    # Randomize mass, shape, friction for boxes to be pushed
-                    actor_cfg.size[0] += np.random.uniform(-0.005, 0.005)     # Add randomness, 30% uncertainty on the mass and friction and 1cm on size
-                    actor_cfg.size[1] += np.random.uniform(-0.005, 0.005)
-                    actor_cfg.friction += np.random.uniform(-0.3*actor_cfg.friction, 0.3*actor_cfg.friction)
-                    actor_cfg.mass += np.random.uniform(-0.3*actor_cfg.mass, 0.3*actor_cfg.mass)
-                    actor_cfg.color = [np.random.rand(), np.random.rand(), np.random.rand()]
+                # if actor_cfg.name == "obj_to_push":
+                #     # Randomize mass, shape, friction for boxes to be pushed
+                #     actor_cfg.size[0] += np.random.uniform(-0.005, 0.005)     # Add randomness, 30% uncertainty on the mass and friction and 1cm on size
+                #     actor_cfg.size[1] += np.random.uniform(-0.005, 0.005)
+                #     actor_cfg.friction += np.random.uniform(-0.3*actor_cfg.friction, 0.3*actor_cfg.friction)
+                #     actor_cfg.mass += np.random.uniform(-0.3*actor_cfg.mass, 0.3*actor_cfg.mass)
+                #     actor_cfg.color = [np.random.rand(), np.random.rand(), np.random.rand()]
 
                 actor_asset = self.gym.create_box(
                     sim=self.sim,
@@ -183,12 +150,12 @@
                     options=asset_options,
                 )
             elif actor_cfg.type == "sphere":
-                if actor_cfg.name == "obj_to_push":
-                    # Randomize mass, shape, friction for boxes to be pushed
-                    actor_cfg.size[0] += np.random.uniform(-0.005, 0.005)     # Add randomness, 30% uncertainty on the mass and friction and 1cm on size
-                    actor_cfg.friction += np.random.uniform(-0.3*actor_cfg.friction, 0.3*actor_cfg.friction)
-                    actor_cfg.mass += np.random.uniform(-0.3*actor_cfg.mass, 0.3*actor_cfg.mass)
-                    actor_cfg.color = [np.random.rand(), np.random.rand(), np.random.rand()]
+                # if actor_cfg.name == "obj_to_push":
+                #     # Randomize mass, shape, friction for boxes to be pushed
+                #     actor_cfg.size[0] += np.random.uniform(-0.005, 0.005)     # Add randomness, 30% uncertainty on the mass and friction and 1cm on size
+                #     actor_cfg.friction += np.random.uniform(-0.3*actor_cfg.friction, 0.3*actor_cfg.friction)
+                #     actor_cfg.mass += np.random.uniform(-0.3*actor_cfg.mass, 0.3*actor_cfg.mass)
+                #     actor_cfg.color = [np.random.rand(), np.random.rand(), np.random.rand()]
 
 
                 actor_asset = self.gym.create_sphere(
@@ -313,23 +280,20 @@
         ]
 
         props = self.gym.get_actor_rigid_shape_properties(env, handle)
-<<<<<<< HEAD
-        props[0].friction = actor.friction
-        props[0].torsion_friction = np.random.uniform(0.001, 0.01) # actor.friction
-        props[0].rolling_friction = 1.
-=======
         for i, p in enumerate(props):
             p.friction = actor.friction
-            p.torsion_friction = actor.friction
-            p.rolling_friction = actor.friction
+            p.torsion_friction = actor.friction #np.random.uniform(0.001, 0.01) # actor.friction
+            p.rolling_friction = 1. # actor.friction
 
             if i in caster_shapes:
                 p.friction = 0
                 p.torsion_friction = 0
                 p.rolling_friction = 0
 
->>>>>>> 986428f9
         self.gym.set_actor_rigid_shape_properties(env, handle, props)
+
+        print(props[0].friction)
+
 
         if actor.type == "robot":
             # TODO: Currently the robot_rigid_body_ee_idx is only supported for a single robot case.
