--- conflicted
+++ resolved
@@ -31,41 +31,7 @@
     samples = torch.as_tensor(samples, device=sample_device, dtype=sample_dtype)
     return samples
 
-<<<<<<< HEAD
-def handle_batch_input(func):
-    """For func that expect 2D input, handle input that have more than 2 dimensions by flattening them temporarily"""
-
-    @functools.wraps(func)
-    def wrapper(*args, **kwargs):
-        # assume inputs that are tensor-like have compatible shapes and is represented by the first argument
-        batch_dims = []
-        for arg in args:
-            if is_tensor_like(arg) and len(arg.shape) > 2:
-                batch_dims = arg.shape[:-1]  # last dimension is type dependent; all previous ones are batches
-                break
-        # no batches; just return normally
-        if not batch_dims:
-            return func(*args, **kwargs)
-
-        # reduce all batch dimensions down to the first one
-        args = [v.view(-1, v.shape[-1]) if (is_tensor_like(v) and len(v.shape) > 2) else v for v in args]
-        ret = func(*args, **kwargs)
-        # restore original batch dimensions; keep variable dimension (nx)
-        if type(ret) is tuple:
-            ret = [v if (not is_tensor_like(v) or len(v.shape) == 0) else (
-                v.view(*batch_dims, v.shape[-1]) if len(v.shape) == 2 else v.view(*batch_dims)) for v in ret]
-        else:
-            if is_tensor_like(ret):
-                if len(ret.shape) == 2:
-                    ret = ret.view(*batch_dims, ret.shape[-1])
-                else:
-                    ret = ret.view(*batch_dims)
-        return ret
-
-    return wrapper
-
-=======
->>>>>>> 4673c110
+
 # TODO: integrate with localplannerbench, using class inheritence
 @dataclass
 class MPPIConfig(object):
@@ -108,10 +74,6 @@
     noise_abs_cost: bool = False
     filter_u: bool = False
 
-<<<<<<< HEAD
-=======
-
->>>>>>> 4673c110
 class MPPIPlanner(ABC):
     """
     Model Predictive Path Integral control
@@ -133,8 +95,7 @@
                             mppi_mode = 'halton-spline', sample_mode = 'random'
     """
 
-<<<<<<< HEAD
-    def __init__(self, cfg: MPPIConfig, nx: int):
+    def __init__(self, cfg: MPPIConfig, nx: int, dynamics: Callable, running_cost: Callable):
 
         # Parameters for mppi and sampling method
         self.mppi_mode = cfg.mppi_mode
@@ -160,11 +121,8 @@
         # Noise and input initialization
         self.noise_abs_cost = cfg.noise_abs_cost
         
-=======
-    def __init__(self, cfg: MPPIConfig, nx: int, dynamics: Callable, running_cost: Callable):
->>>>>>> 4673c110
         if not cfg.noise_sigma:
-            cfg.noise_sigma = np.identity(int(nx / 2)).tolist()
+            cfg.noise_sigma = np.identity(int(nx/2)).tolist()
         assert all([len(cfg.noise_sigma[0]) == len(row) for row in cfg.noise_sigma])
 
         if not cfg.noise_mu:
@@ -180,27 +138,21 @@
         assert cfg.u_max > 0 and cfg.u_min < 0
         self.cfg = cfg
 
-<<<<<<< HEAD
-        # Convert lists in cfg to tensors and put them on selected device
-        self.noise_sigma = torch.tensor(cfg.noise_sigma, device=self.tensor_args['device'])
-        self.noise_mu = torch.tensor(cfg.noise_mu, device=self.tensor_args['device'])
-=======
         self.dynamics = dynamics
         self.running_cost = running_cost
 
-        # convert lists in cfg to tensors and put them on device
-        self.nx = nx
+        # Convert lists in cfg to tensors and put them on device
         self.noise_sigma = torch.tensor(cfg.noise_sigma, device=cfg.device)
         self.noise_mu = torch.tensor(cfg.noise_mu, device=cfg.device)
->>>>>>> 4673c110
         self.noise_sigma_inv = torch.inverse(self.noise_sigma)
         self.noise_dist = MultivariateNormal(
             self.noise_mu, covariance_matrix=self.noise_sigma
         )
-        self.u_init = torch.tensor(cfg.u_init, device=self.tensor_args['device'])
-        self.U = torch.tensor(cfg.U_init, device=self.tensor_args['device'])
-        self.u_max = torch.tensor(cfg.u_max, device=self.tensor_args['device'])
-        self.u_min = torch.tensor(cfg.u_min, device=self.tensor_args['device'])
+        self.u_init = torch.tensor(cfg.u_init, device=cfg.device)
+        self.U = torch.tensor(cfg.U_init, device=cfg.device)
+        # self.U = self.noise_dist.sample((self.T,))
+        self.u_max = torch.tensor(cfg.u_max, device=cfg.device)
+        self.u_min = torch.tensor(cfg.u_min, device=cfg.device)
 
         # Dimensions of state nx and control nu
         self.nx = nx
@@ -212,24 +164,12 @@
 
         # Sampled results from last command
         self.state = None
-<<<<<<< HEAD
-=======
-        self.terminal_state_cost = None
-
-        # handle 1D edge case
-        if self.nu == 1:
-            self.noise_mu = self.noise_mu.view(-1)
-            self.noise_sigma = self.noise_sigma.view(-1, 1)
-
-        # sampled results from last command
->>>>>>> 4673c110
         self.cost_total = None
         self.cost_total_non_zero = None
         self.omega = None
         self.states = None
         self.actions = None
 
-<<<<<<< HEAD
         # handle 1D edge case
         if self.nu == 1:
             self.noise_mu = self.noise_mu.view(-1)
@@ -264,24 +204,11 @@
         self.eta_min = 0.01     # 1%
         self.lambda_mult = 0.1  # Update rate
 
-    @handle_batch_input
-    def _dynamics(self, state, u, t=None):
-        return self.dynamics(state, u, t)
-
-    @handle_batch_input
-    def _running_cost(self, root_state, dof_state, rigid_body_state):
-        return self.running_cost(
-            root_state=root_state,
-            dof_state=dof_state,
-            rigid_body_state=rigid_body_state
-        )
-=======
     def _dynamics(self, state, u, t=None):
         return self.dynamics(state, u, t=None)
 
     def _running_cost(self, state):
         return self.running_cost(state)
->>>>>>> 4673c110
 
     def _exp_util(self, costs, actions):
         """
@@ -330,6 +257,9 @@
         """
             Given a state, returns the best action sequence
         """
+        # shift command 1 time step
+        self.U = torch.roll(self.U, -1, dims=0)
+
         if not torch.is_tensor(state):
             state = torch.tensor(state)
         self.state = state.to(dtype=self.tensor_args['dtype'], device=self.tensor_args['device'])
@@ -342,7 +272,6 @@
             beta = torch.min(cost_total)
             self.cost_total_non_zero = _ensure_non_zero(cost_total, beta, 1 / self.lambda_)
 
-<<<<<<< HEAD
             eta = torch.sum(self.cost_total_non_zero)
             self.omega = (1. / eta) * self.cost_total_non_zero
             
@@ -374,22 +303,11 @@
                 self.lambda_ = (1+self.lambda_mult)*self.lambda_
             elif eta < self.eta_min*self.K:
                 self.lambda_ = (1-self.lambda_mult)*self.lambda_
-=======
-        for t in range(self.T):
-            self.U[t] += torch.sum(self.omega.view(-1, 1) * self.noise[:, t], dim=0)
-
-        action = self.U
-        if self.sample_null_action and cost_total[-1] <= 0.01:
-            action = torch.zeros_like(action)
->>>>>>> 4673c110
 
         # Smoothing with Savitzky-Golay filter
-        self.sgf_window = self.T
-        self.sgf_order = 2
         if self.filter_u:
             u_ = action.cpu().numpy()
             u_filtered = signal.savgol_filter(
-<<<<<<< HEAD
                 u_, 
                 self.sgf_window, 
                 self.sgf_order, 
@@ -407,24 +325,6 @@
         # Reduce dimensionality if we only need the first command
         if self.u_per_command == 1:
             action = action[0]
-=======
-                u_,
-                self.sgf_window,
-                self.sgf_order,
-                deriv=0,
-                delta=1.0,
-                axis=0,
-                mode="interp",
-                cval=0.0,
-            )
-            action = torch.from_numpy(u_filtered).to(self.cfg.device)
-
-        # reduce dimensionality if we only need the first command
-        action = self.U[: self.u_per_command]
-        if self.u_per_command == 1:
-            action = action[0]
-
->>>>>>> 4673c110
 
         return action
 
@@ -467,7 +367,7 @@
             # Save total states/actions
             states.append(state)
             actions.append(u)
-            
+
         # Actions is K x T x nu
         # States is K x T x nx
         actions = torch.stack(actions, dim=-2)
@@ -489,7 +389,6 @@
             Update moments using sample trajectories.
             So far only mean is updated, eventually one could also update the covariance
         """
-
         w = self._exp_util(costs, actions)
         
         # Compute also top n best actions to plot
@@ -590,47 +489,4 @@
     def _bound_action(self, action):
         if self.u_max is not None:
             action = torch.max(torch.min(action, self.u_max), self.u_min)
-        return action
-
-<<<<<<< HEAD
-    @abstractmethod
-    def dynamics(self):
-        raise NotImplementedError
-
-    @abstractmethod
-    def running_cost(self, root_state, dof_state, rigid_body_state):
-        raise NotImplementedError
-
-    #    @abstractmethod
-    #    def terminal_cost(self):
-    #        raise NotImplementedError
-
-    @abstractmethod
-    def compute_action(self, q, qdot):
-        raise NotImplementedError
-=======
-    def get_rollouts(self, state, num_rollouts=1):
-        """
-        :param state: either (nx) vector or (num_rollouts x nx) for sampled initial states
-        :param num_rollouts: Number of rollouts with same action sequence - for generating samples with stochastic
-                             dynamics
-        :returns states: num_rollouts x T x nx vector of trajectories
-
-        """
-        state = state.view(-1, self.cfg.nx)
-        if state.size(0) == 1:
-            state = state.repeat(num_rollouts, 1)
-
-        T = self.U.shape[0]
-        states = torch.zeros(
-            (num_rollouts, T + 1, self.cfg.nx), dtype=self.U.dtype, device=self.U.device
-        )
-        states[:, 0] = state
-        for t in range(T):
-            states[:, t + 1] = self._dynamics(
-                states[:, t].view(num_rollouts, -1),
-                self.cfg.u_scale * self.U[t].view(num_rollouts, -1),
-                t,
-            )
-        return states[:, 1:]
->>>>>>> 4673c110
+        return action